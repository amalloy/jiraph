--- conflicted
+++ resolved
@@ -1,25 +1,9 @@
-<<<<<<< HEAD
-(defproject org.flatland/jiraph "0.9.0"
-=======
-(defproject jiraph "0.8.3-beta3"
->>>>>>> a59b3e95
+(defproject org.flatland/jiraph "0.9.1-SNAPSHOT"
   :description "embedded graph db library for clojure"
   :url "https://github.com/flatland/jiraph"
   :license {:name "Eclipse Public License - v 1.0"
             :url "http://www.eclipse.org/legal/epl-v10.html"}
   :dependencies [[org.clojure/clojure "1.4.0"]
-<<<<<<< HEAD
-=======
-                 [org.flatland/masai "0.8.0-beta2"]
-                 [useful "0.8.8"]
-                 [cereal "0.2.0"]
-                 [ordered "1.2.2"]
-                 [schematic "0.0.6"]
-                 [retro "0.7.1"]
-                 [io "0.2.1"]
-                 [ego "0.1.7"]
-                 [slingshot "0.10.3"]
->>>>>>> a59b3e95
                  [org.clojure/core.match "0.2.0-alpha10"]
                  [org.flatland/masai "0.8.0"]
                  [org.flatland/useful "0.9.0"]
