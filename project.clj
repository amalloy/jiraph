--- conflicted
+++ resolved
@@ -1,8 +1,4 @@
-<<<<<<< HEAD
-(defproject jiraph "0.8.0"
-=======
-(defproject jiraph "0.7.11"
->>>>>>> 1fdbe76d
+(defproject jiraph "0.8.1-SNAPSHOT"
   :description "embedded graph db library for clojure"
   :url "https://github.com/flatland/jiraph"
   :license {:name "Eclipse Public License - v 1.0"
@@ -18,13 +14,8 @@
                  [ego "0.1.7"]
                  [slingshot "0.10.3"]
                  [org.clojure/core.match "0.2.0-alpha9"]
-<<<<<<< HEAD
-                 [protobuf "0.6.1"]]
-  :plugins [[lein-protobuf "0.2.0"]]
-=======
                  [protobuf "0.6.2-alpha2"]]
   :plugins [[lein-protobuf "0.2.1"]]
->>>>>>> 1fdbe76d
   :profiles {:1.5 {:dependencies [[org.clojure/clojure "1.5.0-master-SNAPSHOT"]]}
              :dev {:dependencies [[tokyocabinet "1.24.6"]
                                   [unk "0.9.3"]]}}
