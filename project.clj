--- conflicted
+++ resolved
@@ -1,26 +1,13 @@
-<<<<<<< HEAD
-(defproject jiraph "0.7.0"
-  :description "embedded graph db library for clojure"
-  :dependencies [[clojure "1.2.0"]
-                 [useful "0.7.5"]
-                 [masai "0.6.2"]
-                 [cereal "0.1.10"]
-                 [retro "0.5.2"]
-                 [ego "0.1.7"]]
-  :dev-dependencies [[protobuf "0.5.0"]
-                     [tokyocabinet "1.24.1" :ext true]
-                     [unk "0.9.3"]]
-  :cake-plugins [[cake-protobuf "0.5.0"]])
-=======
 (defproject jiraph "0.8.0-alpha1"
   :description "embedded graph db library for clojure"
   :dependencies [[clojure "1.3.0"]
-                 [useful "0.7.5-alpha4"]
+                 [useful "0.7.5"]
                  [masai "0.7.0-alpha5"]
                  [cereal "0.2.0-alpha3"]
                  [retro "0.6.0-alpha6"]
                  [io "0.1.0-alpha2"]
                  [ego "0.1.7"]]
-  :dev-dependencies [[protobuf "0.5.0-beta5"]
-                     [tokyocabinet "1.24.1-SNAPSHOT"]])
->>>>>>> 6342b9cf
+  :dev-dependencies [[protobuf "0.5.0"]
+                     [tokyocabinet "1.24.1" :ext true]
+                     [unk "0.9.3"]]
+  :cake-plugins [[cake-protobuf "0.5.0"]])