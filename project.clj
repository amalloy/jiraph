(defproject jiraph "0.6.1"
  :description "embedded graph db library for clojure"
  :dependencies [[clojure "1.2.0"]
                 [clojure-useful "0.3.8"]
<<<<<<< HEAD
                 [masai "0.5.1-SNAPSHOT"]
                 [retro "0.5.0"]
                 [cereal "0.1.1"]
                 [tokyocabinet "1.24.1-SNAPSHOT"]]
  :dev-dependencies [[clojure-protobuf "0.4.0-SNAPSHOT"]]
=======
                 [masai "0.5.1"]
                 [retro "0.5.0"]]
  :dev-dependencies [[clojure-protobuf "0.4.0"]
                     [tokyocabinet "1.24.1-SNAPSHOT"]]
>>>>>>> f54ad8b2
  :tasks [protobuf.tasks])<|MERGE_RESOLUTION|>--- conflicted
+++ resolved
@@ -2,16 +2,9 @@
   :description "embedded graph db library for clojure"
   :dependencies [[clojure "1.2.0"]
                  [clojure-useful "0.3.8"]
-<<<<<<< HEAD
-                 [masai "0.5.1-SNAPSHOT"]
-                 [retro "0.5.0"]
+                 [masai "0.5.1"]
                  [cereal "0.1.1"]
-                 [tokyocabinet "1.24.1-SNAPSHOT"]]
-  :dev-dependencies [[clojure-protobuf "0.4.0-SNAPSHOT"]]
-=======
-                 [masai "0.5.1"]
                  [retro "0.5.0"]]
   :dev-dependencies [[clojure-protobuf "0.4.0"]
                      [tokyocabinet "1.24.1-SNAPSHOT"]]
->>>>>>> f54ad8b2
   :tasks [protobuf.tasks])