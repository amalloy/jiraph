(ns jiraph.graph
<<<<<<< HEAD
  (:use [useful.map :only [into-map update filter-keys-by-val remove-vals map-to]]
        [useful.utils :only [memoize-deref adjoin with-adjustments map-entry]]
        [useful.fn :only [any to-fix]]
=======
  (:use [useful.map :only [into-map update-each filter-keys-by-val remove-vals map-to]]
        [useful.utils :only [memoize-deref adjoin into-set]]
        [useful.fn :only [any]]
>>>>>>> dd406462
        [useful.macro :only [with-altered-var]]
        [clojure.string :only [split join]]
        [ego.core :only [type-key]]
        [jiraph.wrapper :only [*read-wrappers* *write-wrappers*]]
        [useful.experimental :only [wrap-multiple]])
  (:require [jiraph.layer :as layer]
            [retro.core :as retro]))

(def ^{:dynamic true} *read-only* false)

(defn layer-meta
  "Fetch a metadata key from a layer."
  [layer key]
  (key (meta layer)))

(defn edges
  "Gets edges from a node. Returns all edges, including deleted ones."
  [node]
  (:edges node))

(defn edges-valid? [layer edges]
  (or (not (layer/single-edge? layer))
      (> 2 (count edges))))

(defn types-valid? [layer id node]
  (let [types (layer-meta layer :types)]
    (or (not types)
        (let [node-type (type-key id)]
          (and (contains? types node-type)
               (every? (partial contains? (types node-type))
                       (map type-key (keys (edges node)))))))))

(defn filter-edge-ids [pred node]
  (filter-keys-by-val pred (edges node)))

(defn filter-edges [pred node]
  (select-keys (edges node) (filter-edge-ids pred node)))

(defmacro at-revision
  "Execute the given forms with the graph at revision rev. Can be used in to mark changes with a given
   revision, or rewind the state of the graph to a given revision."
  [rev & forms]
  `(retro/at-revision ~rev ~@forms))

(defn read-only? []
  *read-only*)

(defmacro with-readonly [& body]
  `(binding [*read-only* true]
     ~@body))

(defn- refuse-readonly []
  (when (read-only?)
    (throw (IllegalStateException. "Can't write in read-only mode"))))

(defmacro with-transaction
  "Execute forms within a transaction on the specified layers."
  [layers & forms]
  `(if (read-only?)
     (do ~@forms)
     ((reduce
       retro/wrap-transaction
       (fn [] ~@forms)
       ~layers))))

(def abort-transaction retro/abort-transaction)

(defn sync!
  "Flush changes for the specified layers to the storage medium."
  [& layers]
  (doseq [layer layers]
    (layer/sync! layer)))

(defn optimize!
  "Optimize the underlying storage for the specified layers."
  [& layers]
  (doseq [layer layers]
    (layer/optimize! layer)))

(defn truncate!
  "Remove all nodes from the specified layers."
  [& layers]
  (refuse-readonly)
  (doseq [layer layers]
    (layer/truncate! layer)))

(defn node-id-seq
  "Return a lazy sequence of all node ids in this layer."
  [layer]
  (layer/node-id-seq layer))

(defn node-count
  "Return the total number of nodes in this layer."
  [layer]
  (layer/node-count layer))

(defn get-property
  "Fetch a layer-wide property."
  [layer key]
  (layer/get-layer-meta layer key))

(defn set-property!
  "Store a layer-wide property."
  [layer key val]
  (refuse-readonly)
  (layer/assoc-layer-meta! layer key val))

(defn update-property!
  "Update the given layer property by calling function f with the old value and any supplied args."
  [layer key f & args]
  (refuse-readonly)
  (let [val (get-property layer key)]
    (set-property! layer key (apply f val args))))

(defn get-node
  "Fetch a node's data from this layer."
  ([layer id & [not-found]]
     (layer/get-node layer id not-found)))

(let [sentinel (Object.)]
  (defn find-node
    "Get a node's data along with its id."
    ([layer id]
       (let [node (get-node layer id sentinel)]
         (when-not (identical? node sentinel)
           (map-entry id node))))))

(defn query-in-node
  "Fetch data from inside a node and immediately call a function on it."
  ([layer keyseq f & args]
     (if-let [query-fn (layer/query-fn layer keyseq f)]
       (apply query-fn args)
       (let [[id & keys] keyseq
             node (get-node layer id)]
         (apply f (get-in node keys) args)))))

(defn get-in-node
  "Fetch data from inside a node."
  ([layer [id & keys] & [not-found]]
     (query-in-node [id] get-in keys not-found)))

(defn get-edges
  "Fetch the edges for a node on this layer."
  ([layer id]
     (get-in-node layer [id :edges] nil)))

(defn get-in-edge
  "Fetch data from inside an edge."
  ([layer [id to-id & keys] & [not-found]]
     (get-in-node layer (list* id :edges to-id keys) not-found)))

(defn get-edge
  "Fetch an edge from node with id to to-id."
  ([layer id to-id & [not-found]]
     (get-in-edge layer [id to-id] not-found)))

(defn node-exists?
  "Check if a node exists on this layer."
  ([layer id]
     (layer/node-exists? layer id)))

(def ^{:dynamic true :private true} *compacting* false)

(letfn [(changed-edges [old-edges new-edges]
          (reduce (fn [edges [edge-id edge]]
                    (let [was-present (not (:deleted edge))
                          is-present  (when-let [e (get edges edge-id)] (not (:deleted e)))]
                      (if (= was-present is-present)
                        (dissoc edges edge-id)
                        (assoc-in edges [edge-id :deleted] was-present))))
                  new-edges old-edges))

        (update-incoming! [layer [id & keys] old new]
          (when (layer/manage-incoming? layer)
            (doseq [[edge-id {:keys [deleted]}]
                    (apply changed-edges
                           (map (comp :edges (to-fix keys (partial assoc-in {} keys)))
                                [old new]))]
              ((if deleted layer/drop-incoming! layer/add-incoming!)
               layer id edge-id))))]

  (defn update-in-node! [layer keys f & args]
    (refuse-readonly layer)
    (with-transaction [layer]
      (let [updater (partial layer/update-fn layer)]
        (if-let [update! (updater keys f)]
          ;; maximally-optimized; the layer can do this exact thing well
          (let [{:keys [old new]} (apply update! args)]
            (update-incoming! layer keys old new))
          (if-let [update! (and (seq keys) ;; don't look for assoc-in of empty keys
                                (updater (butlast keys) assoc))]
            ;; they can replace this sub-node efficiently, at least
            (let [old (get-in-node layer keys)
                  new (apply f old args)]
              (update! (last keys) new)
              (update-incoming! layer keys old new))

            ;; need some special logic for unoptimized top-level assoc/dissoc
            (if-let [update! (and (not keys) ({assoc  layer/assoc-node!
                                               dissoc layer/dissoc-node!} f))]
              (let [[id new] args
                    old (when (layer/manage-incoming? layer)
                          (get-node layer id))]
                (apply update! layer args)
                (update-incoming! layer [id] old new))
              (let [id  (first keys)
                    old (get-node layer id)
                    new (apply update-in old keys f args)]
                (layer/assoc-node! layer id new)
                (update-incoming! layer [id] old new)))))))))

(defn update-node!
  "Update a node by calling function f with the old value and any supplied args."
  [layer id f & args]
  (apply update-in-node! layer [id] f args))

(defn dissoc-node!
  "Remove a node from a layer (incoming links remain)."
  [layer id]
  (update-in-node! layer [] dissoc id))

(defn assoc-node!
  "Create or set a node with the given id and value."
  [layer id value]
  (update-in-node! layer [] assoc id value))

(defn compact-node!
  "Compact a node by removing deleted edges. This will also collapse appended revisions."
  [layer id]
  (refuse-readonly)
  (binding [*compacting* true]
<<<<<<< HEAD
    (update-in-node! layer [id :edges]
                     remove-vals :deleted)))
=======
    (if (layer-meta layer-name :single-edge)
      (update-node! layer-name id update-each [:edge] #(when-not (:deleted %) %))
      (update-node! layer-name id update-each [:edges] remove-vals :deleted))))
>>>>>>> dd406462

(defn fields
  "Return a map of fields to their metadata for the given layer."
  ([layer]
     (layer/fields layer))
  ([layer subfields]
     (layer/fields layer subfields)))

(defn node-valid?
  "Check if the given node is valid for the specified layer."
  [layer id attrs]
  (and (or (nil? id) (types-valid? layer id attrs))
       (edges-valid? layer attrs)
       (layer/node-valid? layer attrs)))

(defn verify-node
  "Assert that the given node is valid for the specified layer."
  [layer id attrs]
  (when id
    (assert (types-valid? layer id attrs)))
  (assert (edges-valid? layer attrs))
  (assert (layer/node-valid? layer attrs)))

(defn get-all-revisions
  "Return a seq of all revisions that have ever modified this node on this layer, even if the data has been
   subsequently compacted."
  [layer id]
  (filter pos? (layer/get-revisions layer id)))

(defn get-revisions
  "Return a seq of all revisions with data for this node."
  [layer id]
  (reverse
   (take-while pos? (reverse (layer/get-revisions layer id)))))

(defn get-incoming
  "Return the ids of all nodes that have incoming edges on this layer to this node (excludes edges marked :deleted)."
<<<<<<< HEAD
  [layer id]
  (layer/get-incoming layer id))
=======
  [layer-name id]
  (into-set #{} (layer/get-incoming (layer layer-name) id)))

(defn wrap-caching
  "Wrap the given function with a new function that memoizes read methods. Nested wrap-caching calls
   are collapsed so only the outer cache is used."
  [f]
  (let [vars [#'jiraph.graph/*graph* #'retro/*revision*]]
    (fn []
      (if *use-outer-cache*
        (f)
        (binding [*use-outer-cache* true
                  get-node          (memoize-deref vars get-node)
                  get-incoming      (memoize-deref vars get-incoming)
                  get-revisions     (memoize-deref vars get-revisions)
                  get-all-revisions (memoize-deref vars get-all-revisions)]
          (f))))))

(defmacro with-caching
  "Enable caching for the given forms. See wrap-caching."
  [& forms]
  `((wrap-caching (fn [] ~@forms))))
>>>>>>> dd406462

(defn wrap-bindings
  "Wrap the given function with the current graph context."
  [f]
  (bound-fn ([& args] (apply f args))))

(comment these guys need to be updated and split up once we've figured out our
         plan for wrapping, and also the split between graph and core.
  (wrap-multiple #'*read-wrappers*
                 node-id-seq node-count get-property current-revision
                 get-node node-exists? get-incoming)
  (wrap-multiple #'*write-wrappers*
                 update-node! optimize! truncate! set-property! update-property!
                 sync! add-node! append-node! assoc-node! compact-node! delete-node!))<|MERGE_RESOLUTION|>--- conflicted
+++ resolved
@@ -1,13 +1,7 @@
 (ns jiraph.graph
-<<<<<<< HEAD
-  (:use [useful.map :only [into-map update filter-keys-by-val remove-vals map-to]]
-        [useful.utils :only [memoize-deref adjoin with-adjustments map-entry]]
+  (:use [useful.map :only [into-map update-each filter-keys-by-val remove-vals map-to]]
+        [useful.utils :only [memoize-deref adjoin into-set with-adjustments map-entry]]
         [useful.fn :only [any to-fix]]
-=======
-  (:use [useful.map :only [into-map update-each filter-keys-by-val remove-vals map-to]]
-        [useful.utils :only [memoize-deref adjoin into-set]]
-        [useful.fn :only [any]]
->>>>>>> dd406462
         [useful.macro :only [with-altered-var]]
         [clojure.string :only [split join]]
         [ego.core :only [type-key]]
@@ -239,14 +233,8 @@
   [layer id]
   (refuse-readonly)
   (binding [*compacting* true]
-<<<<<<< HEAD
     (update-in-node! layer [id :edges]
                      remove-vals :deleted)))
-=======
-    (if (layer-meta layer-name :single-edge)
-      (update-node! layer-name id update-each [:edge] #(when-not (:deleted %) %))
-      (update-node! layer-name id update-each [:edges] remove-vals :deleted))))
->>>>>>> dd406462
 
 (defn fields
   "Return a map of fields to their metadata for the given layer."
@@ -284,33 +272,8 @@
 
 (defn get-incoming
   "Return the ids of all nodes that have incoming edges on this layer to this node (excludes edges marked :deleted)."
-<<<<<<< HEAD
-  [layer id]
-  (layer/get-incoming layer id))
-=======
-  [layer-name id]
-  (into-set #{} (layer/get-incoming (layer layer-name) id)))
-
-(defn wrap-caching
-  "Wrap the given function with a new function that memoizes read methods. Nested wrap-caching calls
-   are collapsed so only the outer cache is used."
-  [f]
-  (let [vars [#'jiraph.graph/*graph* #'retro/*revision*]]
-    (fn []
-      (if *use-outer-cache*
-        (f)
-        (binding [*use-outer-cache* true
-                  get-node          (memoize-deref vars get-node)
-                  get-incoming      (memoize-deref vars get-incoming)
-                  get-revisions     (memoize-deref vars get-revisions)
-                  get-all-revisions (memoize-deref vars get-all-revisions)]
-          (f))))))
-
-(defmacro with-caching
-  "Enable caching for the given forms. See wrap-caching."
-  [& forms]
-  `((wrap-caching (fn [] ~@forms))))
->>>>>>> dd406462
+  [layer id]
+  (into-set #{} (layer/get-incoming layer id)))
 
 (defn wrap-bindings
   "Wrap the given function with the current graph context."
