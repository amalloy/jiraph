(ns jiraph.masai-sorted-layer
  (:use [jiraph.layer :only [Enumerate Optimized Basic Layer ChangeLog Meta Preferences Schema
                             node-id-seq meta-key meta-key?] :as layer]
        [jiraph.codecs :only [special-codec revisioned-codec]]
        [retro.core   :only [WrappedTransactional Revisioned OrderedRevisions txn-wrap]]
        [clojure.stacktrace :only [print-cause-trace]]
        [useful.utils :only [invoke if-ns adjoin returning map-entry empty-coll? copy-meta switch]]
        [useful.seq :only [find-with prefix-of? find-first]]
        [useful.string :only [substring-after]]
        [useful.map :only [assoc-levels map-vals keyed]]
        [useful.fn :only [as-fn knit any fix to-fix ! validator]]
        [useful.io :only [long->bytes bytes->long]]
        [useful.datatypes :only [assoc-record]]
        [io.core :only [bufseq->bytes]]
        [gloss.io :only [encode decode]])
  (:require [masai.db :as db]
            [masai.cursor :as cursor]
            [jiraph.graph :as graph]
            [cereal.core :as cereal]
<<<<<<< HEAD
            [jiraph.formats :as formats]
=======
>>>>>>> af84200b
            [schematic.core :as schema]
            [clojure.string :as s])
  (:import [java.nio ByteBuffer]))

(defn- no-nil-update
  "Update-in, but any value that would have become nil (or empty) is dissoc'ed entirely,
   recursively up to the root."
  ([m ks f & args]
     (no-nil-update m ks #(apply f % args)))
  ([m ks f]
     (if-let [[k & ks] (seq ks)]
       (let [v (no-nil-update (get m k) ks f)]
         (if (empty-coll? v)
           (dissoc m k)
           (assoc m k v)))
       (f m))))

(defn- path-prefix?
  "This is a lot like prefix-of? in useful, but treats :* as equal to everything and has
  a \"strict\" mode for requiring strict (not equal-length) prefixes."
  ([pattern path]
     (path-prefix? pattern path false))
  ([pattern path strict?]
     (loop [pattern pattern, path path]
       (if (empty? pattern)
         (or (not strict?)
             (and (seq path)
                  (not= [:*] path)))
         (and (seq path)
              (let [[x & xs] pattern
                    [y & ys] path]
                (and (or (= x y) (= x :*) (= y :*))
                     (recur xs ys))))))))

(defn along-path?
  "Is either of these a path-prefix of the other?"
  [pattern path]
  (every? true?
          (map (fn [x y]
                 (or (= x y) (= x :*) (= y :*)))
               pattern, path)))

(defn- subnode-formats
  "This is used to find, given a path through a node and a sequence of [path,format] pairs,
   all the formats that will actually be needed to write at that path. Basically, this means all
   formats whose path is below the write-path, and one format which is at or above it."
  [layout path]
  (let [path-to-root (filter #(along-path? (first %) path) layout)
        [below above] (split-with #(path-prefix? path (first %) true)
                                  path-to-root)]
    (concat below (take 1 above))))

(defn matching-subpaths
  "Look through a node for all actual paths that match a path pattern. If include-empty? is truthy,
   return path even if there is no data at that path (but still iterate over * pattern entries)."
  [node path include-empty?]
  (if include-empty?
    (if (seq path)
      (let [path (vec path)
            [head last] ((juxt pop peek) path)]
        (if (= last :*)
          (for [entry (get-in node head)]
            (conj head (key entry)))
          [path]))
      '(()))
    ((fn matching* [node path]
       (if-let [[k & ks] (seq path)]
         (for [[k v] (if (= :* k)
                       node ;; each k/v in the node
                       (select-keys node [k])) ;; just the one
               path (matching* v ks)]
           (cons k path))
         '(())))
     node path)))

(defn- db-name
  "Convert a key sequence to a database keyname. Currently done by just joining them all together
   with : characters into a string."
  [keyseq]
  (s/join ":" (map name keyseq)))

(let [char-after (fn [c]
                   (char (inc (int c))))
      after-colon (char-after \:)
      str-after (fn [s] ;; the string immediately after this one in lexical order
                  (str s \u0001))]
  (defn bounds [path]
    (let [path  (vec path)
          last  (peek path)
          path  (pop path)
          start (db-name path)]
      (into {:parent path}
            (if (empty? path) ; top-level
              {:start last, :stop (str-after last)
               :keyfn (constantly last)}
              (if (= :* last) ; multi
                {:start (str start ":")
                 :stop  (str start after-colon)
                 :keyfn (substring-after ":")
                 :multi true}
                (let [start-key (str start ":" (name last))]
                  {:start start-key
                   :stop  (str-after start-key)
                   :keyfn (constantly last)})))))))

(defn- find-format [keyseq formats]
  (when-let [expected-path (next keyseq)]
    (some (fn [[path format]]
            (when (= expected-path path)
              format))
          formats)))

(defn- seq-fn [layer keys layout not-found f]
  (let [path `[~@keys :*]]
    (when-let [{:keys [codec]} (find-format path layout)]
      (let [{:keys [start stop keyfn]} (bounds path)
            db-key (partial str start)
            db     (:db layer)
            all    (db/fetch-subseq db >= start < stop)]
        (when-let [fetch-nodes
                   (switch f
                     seq  #(seq all)
                     rseq #(db/fetch-rsubseq db >= start < stop)
                     subseq (fn
                              ([test key]
                                 (if (#{< <=} test)
                                   (db/fetch-subseq db >= start test (db-key key))
                                   (db/fetch-subseq db test (db-key key) < stop)))
                              ([start-test start-key end-test end-key]
                                 (db/fetch-subseq db
                                                  start-test (db-key start-key)
                                                  end-test (db-key end-key))))
                     rsubseq (fn
                               ([test key]
                                  (if (#{> >=} test)
                                    (db/fetch-rsubseq db test (db-key key) < stop)
                                    (db/fetch-rsubseq db >= start test (db-key key))))
                               ([start-test start-key end-test end-key]
                                  (db/fetch-rsubseq db
                                                    start-test (db-key start-key)
                                                    end-test (db-key end-key)))))]
          (fn [& args]
            (if (seq all)
              (for [[k v] (apply fetch-nodes args)]
                (map-entry (keyfn k)
                           (decode codec [(ByteBuffer/wrap v)])))
              (apply f not-found args))))))))

(defn- layout-for
  "Look up the layout and formats to use based on node id and revision."
  [layer node-id revision]
  (let [layout-fn (get layer (cond (= node-id (meta-key layer "_layer")) :layer-meta-layout-fn
                                    (meta-key? layer node-id) :node-meta-layout-fn
                                    :else :node-layout-fn))]
    (layout-fn {:id node-id, :revision revision})))

(defn- delete-ranges!
  "Given a layer and a sequence of [start, end) intervals, delete every key in range. If the
   layer is in append-only mode, then a format must be included with each interval to enable
   us to encode a reset."
  [layer deletion-ranges]
  (doseq [{:keys [start stop format]} deletion-ranges]
    (let [delete (if (:append-only? layer)
<<<<<<< HEAD
                   (let [deleted (delay (bufseq->bytes (encode (formats/special-codec format :reset)
=======
                   (let [deleted (delay (bufseq->bytes (encode (special-codec codec :reset)
>>>>>>> af84200b
                                                               {})))]
                     (fn [cursor]
                       (-> cursor
                           (cursor/append (force deleted))
                           (cursor/next))))
                   cursor/delete)]
      (loop [cur (db/cursor (:db layer) start)]
        (when-let [k ^bytes (cursor/key cur)]
          (when-let [cur (and (neg? (compare (String. k) stop))
                              (delete cur))]
            (recur cur)))))))

;; drop leading _ - NB must undo the meta-key impl in MasaiLayer
(defn- main-node-id [meta-id]
  {:pre [(= "_" (first meta-id))]}
  (subs meta-id 1))

(let [revision-key "__revision"]
  (defn- save-maxrev [layer]
    (when-let [rev (:revision layer)]
      (db/put! (:db layer) revision-key (long->bytes rev))
      (swap! (:max-written-revision layer)
             (fn [cached-max]
               (max rev (or cached-max 0))))))
  (defn- read-maxrev [layer]
    (swap! (:max-written-revision layer)
           (fn [cached-max]
             (or cached-max
                 (if-let [bytes (db/fetch (:db layer) revision-key)]
                   (bytes->long bytes)
                   0))))))

(defn revision-to-read [layer]
  (let [revision (:revision layer)]
    (and revision
         (let [max-written (read-maxrev layer)]
           (when (< revision max-written)
             revision)))))

(defn- node-chunks [layout db id]
  (for [[path {:keys [codec]}] layout
        :let [{:keys [start stop parent keyfn]} (bounds (cons id path))
              kvs (seq (for [[k v] (db/fetch-seq db start)
                             :while (neg? (compare k stop))
                             :let [node (decode codec [(ByteBuffer/wrap v)])]
                             :when (not (empty-coll? node))]
                         (map-entry (keyfn k) node)))]
        :when kvs]
    (assoc-levels {} parent
                  (into {} kvs))))

(defn- read-node [layout db id not-found]
  (reduce (fn ;; for an empty list (no keys found), reduce calls f with no args
            ([] not-found)
            ([a b] (adjoin a b)))
          (node-chunks layout db id)))

(defn- optimized-writer
  "Return a writer iff the keyseq corresponds exactly to one path in path-formats, and the
   corresponding format has f as its reduce-fn (that is, we can apply the change to f by merely
   appending something to a single database value)."
  [layer layout keyseq f]
  (when-not (next layout) ;; can only optimize a single codec
    (let [[path format] (first layout)]
      (when (= f (:reduce-fn format)) ;; performing optimized function
        (let [[id & keys] keyseq]
          (when (= (count keys) (count path)) ;; at exactly this level
            (let [db (:db layer)
                  db-key (db-name keyseq)] ;; great, we can optimize it
              (fn [arg] ;; TODO can we handle multiple args here? not sure how to encode that
                (db/append! db db-key (bufseq->bytes (encode (:codec format) arg)))
                {:old nil, :new nil} ;; we didn't read the old data, so we don't know the new data
                ))))))))

(letfn [(fix-incoming [val-fn node layer]
          (into {}
                (for [[id attrs] node]
                  [id (if (and id (meta-key? layer id) ;; is there anything under the :incoming key?
                               (seq (:incoming attrs)))
                        (update-in attrs [:incoming] map-vals val-fn)
                        attrs)])))]
  (def ^:private mapify-incoming    (partial fix-incoming (complement :deleted)))
  (def ^:private structify-incoming (partial fix-incoming (fn [exists]
                                                            {:deleted (not exists)}))))

(defn- write-paths! [layer write-fn layout id node include-deletions? codec-type]
  (reduce (fn [node [path format]]
            (let [write! (fn [key data]
                           (->> data
                                (encode (get format codec-type))
                                (bufseq->bytes)
                                (write-fn key)))]
              (reduce (fn [node path]
                        (let [path (vec path)
                              data (get-in node path)]
                          (write! (db-name (cons id path)) data)
                          (when (seq path)
                            (no-nil-update node (pop path) dissoc (peek path)))))
                      node (matching-subpaths node path include-deletions?))))
          (-> node
              (structify-incoming layer)
              (get id))
          layout))

(defn- simple-writer [layer layout keyseq f]
  (let [{:keys [db append-only?]} layer
        [id & keys] keyseq
<<<<<<< HEAD
        [write-mode codec-type] (if append-only?
                                  [db/append! :reset]
                                  [db/put! :codec])
=======
        path-codecs (if append-only?
                      (for [[path codec] path-codecs]
                        [path (special-codec codec :reset)])
                      path-codecs)
        write-mode (if append-only?, db/append! db/put!)
>>>>>>> af84200b
        writer (partial write-mode db)
        deletion-ranges (for [[path format] layout
                              :let [{:keys [start stop multi]} (bounds (cons id path))]
                              :when (and multi (prefix-of? (butlast path) keys))]
                          (keyed [start stop format]))]
    (fn [& args]
      (let [old (read-node layout db id nil)
            new (apply update-in old keyseq f args)]
        (returning {:old (get-in old keyseq), :new (get-in new keyseq)}
          (delete-ranges! layer deletion-ranges)
          (write-paths! layer writer layout id new true codec-type))))))

(defmulti specialized-writer
  "If your update function has special semantics that allow it to be distributed over multiple
   paths more efficiently than reading the whole node, applying the function, and then writing to
   each format, you can implement a method for specialized-writer. For example, useful.utils/adjoin
   can be split up by matching up the paths in the adjoin-arg and in the layout.

   layout is a sequence of [path, format] pairs, which are computed for your convenience:
   if you preferred, you could recalculate them from layer and keyseq.
   You should return a function of one argument, which writes to the layer the result of
   (update-in layer keyseq f arg). See the contract for jiraph.layer/update-fn - you are
   effectively implementing an update-fn for a particular function rather than a layer.

   Note that it is acceptable to return nil instead of a function, if you find the keyseq or
   layout means you cannot do any optimization."
  (fn [layer layout keyseq f]
    f))

(defmethod specialized-writer :default [& args]
  nil)

(defmethod specialized-writer adjoin [layer layout keyseq _]
  (when (every? (fn [[path format]] ;; TODO support any reduce-fn
                  (= adjoin (:reduce-fn format)))
                layout)
    (let [db (:db layer)
          [id & keys] keyseq
          writer (partial db/append! db)]
      (fn [arg]
        (returning {:old nil, :new arg}
          (write-paths! layer writer layout id
                        (assoc-in {} keyseq arg)
                        false :codec)))))) ;; don't include deletions


;;; TODO pull the three formats into a single field?
(defrecord MasaiSortedLayer [db revision max-written-revision append-only? node-layout-fn node-meta-layout-fn layer-meta-layout-fn]
  Meta
  (meta-key [this k]
    (str "_" k))
  (meta-key? [this k]
    (.startsWith ^String k "_"))

  Enumerate
  (node-id-seq [this]
    (remove #(meta-key? this %) (db/key-seq db)))
  (node-seq [this]
    (map #(graph/get-node this %) (node-id-seq this)))

  Basic
  (get-node [this id not-found]
    (let [node (read-node (layout-for this id (revision-to-read this)) db id not-found)]
      (if (identical? node not-found)
        not-found
        (get node id))))
  (assoc-node! [this id attrs]
    ((layer/update-fn this [id] (constantly attrs)))
    true)
  (dissoc-node! [this id]
    (db/delete! db id))

  Optimized
  (query-fn [this keyseq not-found f]
    (let [[id & keys] keyseq
          layout (subnode-formats (layout-for this id (revision-to-read this)) keys)]
      (or (seq-fn this keyseq layout not-found f)
          (if (seq layout)
            (fn [& args]
              ;; incoming protobufs store their incoming edges with each key pointing to a map like:
              ;; {:deleted bool, :revisions [...], :codec_length ...}.
              ;; we need to coerce it into a map with one entry for each key, whose value is a
              ;; boolean indicating existence (so inverting the meaning of :deleted, and "lifting" it
              ;; outside of the map).
              (let [node (read-node layout db id not-found)]
                (apply f (if (= node not-found)
                           not-found
                           (get-in (mapify-incoming node this) keyseq))
                       args)))
            ;; if no codecs apply, every read will be nil
            (fn [& args] (apply f not-found args))))))
  (update-fn [this keyseq f]
    (when-let [[id & keys] (seq keyseq)]
      (let [layout (subnode-formats (layout-for this id revision) keys)]
        (assert (seq layout) "No codecs to write with")
        (some #(% this layout keyseq f)
              [specialized-writer, optimized-writer, simple-writer]))))

  Layer
  (open [layer]
    (db/open db))
  (close [layer]
    (db/close db))
  (sync! [layer]
    (db/sync! db))
  (optimize! [layer]
    (db/optimize! db))
  (truncate! [layer]
    (db/truncate! db)
    (swap! (:max-written-revision layer)
           (constantly nil)))

  Schema
  (schema [this id]
    (reduce (fn [acc [path format]]
              (let [path (vec path)
                    schema (:schema format)
                    [path schema] (if (= :* (peek path))
                                    [(pop path) {:type :map
                                                 :keys {:type :string}
                                                 :values schema}]
                                    [path schema])]
                (schema/assoc-in acc path schema)))
            {},
            (reverse (layout-for this id nil)))) ;; start with shortest path for schema
  (verify-node [this id attrs]
    (try
      ;; do a fake write (does no I/O), to see if an exception would occur
      (do (write-paths! this (constantly nil), (layout-for this id revision),
                        id, attrs, false, :codec)
          true)
      (catch Exception _ false)))

  ChangeLog
  (get-revisions [this id]
    (let [layout (layout-for this id (revision-to-read this))
          revisioned-layout (for [[path format] layout
                                  :let [codec (:revisions format)]
                                  :when codec] ; pretend :revisions is the normal codec, so that
                                               ; node-chunks will read using it
                              [path {:codec codec}])
          revs (->> (node-chunks revisioned-layout db id)
                    (tree-seq (any map? sequential?) (to-fix map? vals,
                                                             sequential? seq))
                    (filter number?)
                    (into (sorted-set)))]
      (seq (if revision
             (subseq revs <= revision)
             revs))))

  ;; TODO this is stubbed, will need to work eventually
  (get-changed-ids [layer rev]
    #{})

  ;; TODO: Problems with implicit transaction-wrapping: we end up writing that the revision has
  ;; been applied, and refusing to do any more writing to that revision. What is the answer?
  WrappedTransactional
  (txn-wrap [this f]
    ;; todo *skip-writes* for past revisions
    (fn [^MasaiSortedLayer layer]
      (let [db-wrapped (txn-wrap db ; let db wrap transaction, but call f with layer
                                 (fn [_]
                                   (returning (f layer)
                                     (save-maxrev layer))))]
        (db-wrapped (.db layer)))))

  Revisioned
  (at-revision [this rev]
    (assoc-record this :revision rev))
  (current-revision [this]
    revision)

  OrderedRevisions
  (max-revision [this]
    (read-maxrev this))

  Preferences
  (manage-changelog? [this] false) ;; TODO wish this were more granular
  (manage-incoming? [this] true)
  (single-edge? [this] ;; TODO accept option to (make)
    false))

(def default-format {:codec (cereal/clojure-codec :repeated true)
                     :reduce-fn adjoin})

(defn wrap-default-formats [layout-fn]
  (fn [opts]
    (when-let [layout (layout-fn opts)]
      (for [[path format] layout]
        [path (merge default-format format)]))))

(defn wrap-revisioned [layout-fn]
  (fn [opts]
    (when-let [layout (layout-fn opts)]
      (for [[path format] layout]
        [path ((formats/revisioned-format (constantly format))
               opts)]))))

(if-ns (:require [masai.tokyo-sorted :as tokyo])
       (defn- make-db [db]
         (if (string? db)
           (tokyo/make {:path db :create true})
           db))
       (defn- make-db [db]
         db))

<<<<<<< HEAD
=======
(def default-codec (with-meta (cereal/clojure-codec :repeated true)
                     {:reduce-fn adjoin}))

(defn wrap-default-codecs [layout-fn]
  (fn [opts]
    (when-let [layout (layout-fn opts)]
      (for [[path codec] layout]
        [path (or codec default-codec)]))))

(defn wrap-revisioned [layout-fn]
  (fn [opts]
    (when-let [layout (layout-fn opts)]
      (for [[path codec] layout]
        [path ((revisioned-codec (constantly codec)
                                 (:reduce-fn (meta codec)))
               opts)]))))
>>>>>>> af84200b

(defn make [db & {{:keys [node meta layer-meta]} :layout-fns,
                  :keys [assoc-mode] :or {assoc-mode :append}}]
  (let [[node-fn meta-fn layer-meta-fn]
        (for [layout-fn [node meta layer-meta]]
          (condp invoke layout-fn
              nil? (wrap-revisioned (constantly [[[:edges :*] default-format]
                                                 [         [] default-format]]))
              (! fn?) (constantly layout-fn)
              layout-fn))]
    (MasaiSortedLayer. (make-db db) nil (atom nil)
                       (case assoc-mode
                         :append true
                         :overwrite false)
                       node-fn, meta-fn, layer-meta-fn)))

(defn temp-layer
  "Create a masai layer on a temporary file, deleting the file when the JVM exits.
   Returns a pair of [file layer]."
  [& args]
  (let [file (java.io.File/createTempFile "layer" "db")
        name (.getAbsolutePath file)]
    (returning [file (apply make name args)]
      (.deleteOnExit file))))

(def make-temp (comp second temp-layer))

(defmacro with-temp-layer [[binding & args] & body]
  `(let [[file# layer#] (temp-layer ~@args)
         ~binding layer#]
     (layer/open layer#)
     (returning ~@body
       (layer/close layer#)
       (.delete file#))))<|MERGE_RESOLUTION|>--- conflicted
+++ resolved
@@ -1,7 +1,6 @@
 (ns jiraph.masai-sorted-layer
   (:use [jiraph.layer :only [Enumerate Optimized Basic Layer ChangeLog Meta Preferences Schema
                              node-id-seq meta-key meta-key?] :as layer]
-        [jiraph.codecs :only [special-codec revisioned-codec]]
         [retro.core   :only [WrappedTransactional Revisioned OrderedRevisions txn-wrap]]
         [clojure.stacktrace :only [print-cause-trace]]
         [useful.utils :only [invoke if-ns adjoin returning map-entry empty-coll? copy-meta switch]]
@@ -17,10 +16,7 @@
             [masai.cursor :as cursor]
             [jiraph.graph :as graph]
             [cereal.core :as cereal]
-<<<<<<< HEAD
             [jiraph.formats :as formats]
-=======
->>>>>>> af84200b
             [schematic.core :as schema]
             [clojure.string :as s])
   (:import [java.nio ByteBuffer]))
@@ -184,11 +180,7 @@
   [layer deletion-ranges]
   (doseq [{:keys [start stop format]} deletion-ranges]
     (let [delete (if (:append-only? layer)
-<<<<<<< HEAD
                    (let [deleted (delay (bufseq->bytes (encode (formats/special-codec format :reset)
-=======
-                   (let [deleted (delay (bufseq->bytes (encode (special-codec codec :reset)
->>>>>>> af84200b
                                                                {})))]
                      (fn [cursor]
                        (-> cursor
@@ -296,17 +288,9 @@
 (defn- simple-writer [layer layout keyseq f]
   (let [{:keys [db append-only?]} layer
         [id & keys] keyseq
-<<<<<<< HEAD
         [write-mode codec-type] (if append-only?
                                   [db/append! :reset]
                                   [db/put! :codec])
-=======
-        path-codecs (if append-only?
-                      (for [[path codec] path-codecs]
-                        [path (special-codec codec :reset)])
-                      path-codecs)
-        write-mode (if append-only?, db/append! db/put!)
->>>>>>> af84200b
         writer (partial write-mode db)
         deletion-ranges (for [[path format] layout
                               :let [{:keys [start stop multi]} (bounds (cons id path))]
@@ -513,26 +497,6 @@
        (defn- make-db [db]
          db))
 
-<<<<<<< HEAD
-=======
-(def default-codec (with-meta (cereal/clojure-codec :repeated true)
-                     {:reduce-fn adjoin}))
-
-(defn wrap-default-codecs [layout-fn]
-  (fn [opts]
-    (when-let [layout (layout-fn opts)]
-      (for [[path codec] layout]
-        [path (or codec default-codec)]))))
-
-(defn wrap-revisioned [layout-fn]
-  (fn [opts]
-    (when-let [layout (layout-fn opts)]
-      (for [[path codec] layout]
-        [path ((revisioned-codec (constantly codec)
-                                 (:reduce-fn (meta codec)))
-               opts)]))))
->>>>>>> af84200b
-
 (defn make [db & {{:keys [node meta layer-meta]} :layout-fns,
                   :keys [assoc-mode] :or {assoc-mode :append}}]
   (let [[node-fn meta-fn layer-meta-fn]
