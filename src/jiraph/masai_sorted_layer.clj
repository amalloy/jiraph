--- conflicted
+++ resolved
@@ -1,13 +1,8 @@
 (ns jiraph.masai-sorted-layer
-<<<<<<< HEAD
   (:use [jiraph.layer :as layer
          :only [Enumerate Optimized Basic Layer ChangeLog Preferences Schema node-id-seq]]
         [jiraph.utils :only [meta-id meta-id? base-id keyseq->str]]
-=======
-  (:use [jiraph.layer :only [Enumerate Optimized Basic Layer ChangeLog Meta Preferences Schema
-                             node-id-seq meta-key meta-key?] :as layer]
         [jiraph.codex :only [encode decode]]
->>>>>>> 210c8321
         [retro.core   :only [WrappedTransactional Revisioned OrderedRevisions txn-wrap]]
         [clojure.stacktrace :only [print-cause-trace]]
         [useful.utils :only [invoke if-ns adjoin returning map-entry empty-coll? copy-meta switch]]
@@ -261,26 +256,9 @@
             (let [db  (:db layer)
                   key (keyseq->str keyseq)] ;; great, we can optimize it
               (fn [arg] ;; TODO can we handle multiple args here? not sure how to encode that
-<<<<<<< HEAD
-                (db/append! db key (bufseq->bytes (encode (:codec format) arg)))
+                (db/append! db key (encode (:codec format) arg))
                 ;; we didn't read the old data, so we don't know the new data
                 {:old nil, :new nil}))))))))
-=======
-                (db/append! db db-key (encode (:codec format) arg))
-                {:old nil, :new nil} ;; we didn't read the old data, so we don't know the new data
-                ))))))))
-
-(letfn [(fix-incoming [val-fn node layer]
-          (into {}
-                (for [[id attrs] node]
-                  [id (if (and id (meta-key? layer id) ;; is there anything under the :incoming key?
-                               (seq (:incoming attrs)))
-                        (update-in attrs [:incoming] map-vals val-fn)
-                        attrs)])))]
-  (def ^:private mapify-incoming    (partial fix-incoming (complement :deleted)))
-  (def ^:private structify-incoming (partial fix-incoming (fn [exists]
-                                                            {:deleted (not exists)}))))
->>>>>>> 210c8321
 
 (defn- write-paths! [layer write-fn layout id node include-deletions? codec-type]
   (reduce (fn [node [path format]]
