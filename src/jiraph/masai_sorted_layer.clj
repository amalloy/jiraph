--- conflicted
+++ resolved
@@ -1,23 +1,13 @@
 (ns jiraph.masai-sorted-layer
   (:use [jiraph.layer :as layer
          :only [SortedEnumerate Optimized Basic Layer ChangeLog Schema node-id-seq]]
-<<<<<<< HEAD
-        [jiraph.utils :only [keyseq->str meta-str? assert-length]]
+        [jiraph.utils :only [keyseq->str meta-str?]]
         [jiraph.codex :as codex :only [encode decode]]
         [jiraph.masai-common :only [implement-ordered revision-to-read revision-key?]]
         [retro.core :only [Transactional Revisioned OrderedRevisions
                            txn-begin! txn-commit! txn-rollback!]]
         [useful.utils :only [if-ns adjoin returning empty-coll? switch]]
-        [useful.seq :only [prefix-of? single? remove-prefix glue take-until]]
-=======
-        [jiraph.utils :only [keyseq->str meta-str?]]
-        [jiraph.codex :only [encode decode]]
-        [jiraph.masai-common :only [implement-ordered revision-to-read]]
-        [retro.core :only [Transactional Revisioned OrderedRevisions
-                           txn-begin! txn-commit! txn-rollback!]]
-        [useful.utils :only [invoke if-ns adjoin returning map-entry empty-coll? switch verify]]
-        [useful.seq :only [find-with prefix-of? find-first glue assert-length]]
->>>>>>> f35291b2
+        [useful.seq :only [prefix-of? single? remove-prefix glue take-until assert-length]]
         [useful.state :only [volatile put!]]
         [useful.map :only [update assoc-in* merge-in keyed]]
         [useful.fn :only [as-fn any to-fix]]
