(ns jiraph.walk.predicates
  (:use [useful.utils :only [defm]])
  (:use [jiraph.walk :only [result-count from-id distance]]))

(defm at-limit
  "Returns a function that can be passed as the :terminate? traversal parameter
  to limit a walk to a specific number of steps."
  [num]
  (fn [walk]
    (<= num (result-count walk))))

<<<<<<< HEAD
(defm has-distance
  "Return a predicate taking [walk step], which applies the supplied test to the
   step's distance. The distance of a step is the distance from the walk's
   initial node to the step's destination node."
=======
(defn has-distance
  "Return a predicate taking [walk step], which applies the supplied test to the step's
  distance. The distance of a step is the distance from the walk's initial node to the step's
  destination node."
>>>>>>> 6342b9cf
  [test num]
  (fn [walk step]
    (test (distance step) num)))

(defn initial-step?
  "Is this the first step of the walk? Two arity verson can be used for :traverse?, :add?
  and :follow?."
  ([_ step] (initial-step? step))
  ([step]   (nil? (from-id step))))<|MERGE_RESOLUTION|>--- conflicted
+++ resolved
@@ -9,17 +9,10 @@
   (fn [walk]
     (<= num (result-count walk))))
 
-<<<<<<< HEAD
 (defm has-distance
   "Return a predicate taking [walk step], which applies the supplied test to the
    step's distance. The distance of a step is the distance from the walk's
    initial node to the step's destination node."
-=======
-(defn has-distance
-  "Return a predicate taking [walk step], which applies the supplied test to the step's
-  distance. The distance of a step is the distance from the walk's initial node to the step's
-  destination node."
->>>>>>> 6342b9cf
   [test num]
   (fn [walk step]
     (test (distance step) num)))
