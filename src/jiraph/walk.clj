--- conflicted
+++ resolved
@@ -12,13 +12,8 @@
        :dynamic true}
   *parallel-follow* false)
 
-<<<<<<< HEAD
-(defrecord Step      [id distance from-id layer source edge alt-ids rev data])
+(defrecord Step      [id distance from-id layer source edge alt-ids data])
 (defrecord Walk      [focus-id steps id-set ids result-count to-follow max-rev terminated? traversal])
-=======
-(defrecord Step      [id distance from-id layer source edge alt-ids data])
-(defrecord Walk      [focus-id steps include? ids result-count to-follow terminated? traversal])
->>>>>>> 6342b9cf
 (defrecord Traversal [traverse? skip? add? follow? count? follow-layers init-step update-step extract-edges terminate?])
 
 (record-accessors Step Walk)
@@ -172,12 +167,9 @@
         map (if *parallel-follow*
               (partial pcollect graph/wrap-bindings)
               map)]
-<<<<<<< HEAD
-    (graph/with-caching (:node-cache opts true)
-=======
     (do ;; TODO figure out how to get graph/with-caching back? tough since walk
         ;; doesn't know about core (and thus *graph*)
->>>>>>> 6342b9cf
+        ;; something like (graph/with-caching (:node-cache opts true) ...)?
       (loop [^Walk walk (init-walk traversal focus-id)]
         (let [steps (persistent! (to-follow walk))
               walk  (assoc-record walk :to-follow (transient []))]
