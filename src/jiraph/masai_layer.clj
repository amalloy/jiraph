--- conflicted
+++ resolved
@@ -77,7 +77,8 @@
   (update-in-node [this keyseq f args]
     (let [ioval (graph/simple-ioval this keyseq f args)]
       (ioval (if-let [[id & keys] (seq keyseq)]
-               (if (= f (:reduce-fn (write-format this id)))
+               (if (and append-only?
+                        (= f (:reduce-fn (write-format this id))))
                  (let [[attrs] (assert-length 1 args)]
                    (fn [layer]
                      (->> (if keys
@@ -105,21 +106,6 @@
 
   Optimized
   (query-fn [this keyseq not-found f] nil)
-<<<<<<< HEAD
-  (update-fn [this keyseq f]
-    (when append-only?
-      (when-let [[id & keys] (seq keyseq)]
-        (let [{:keys [reduce-fn codec]} (format-for this id revision)]
-          (when (= f reduce-fn)
-            (fn [attrs]
-              (->> (if keys
-                     (assoc-in {} keys attrs)
-                     attrs)
-                   (encode codec)
-                   (db/append! db (id->str id)))
-              {:old nil :new attrs}))))))
-=======
->>>>>>> f4ef35a2
 
   Layer
   (open [this]
