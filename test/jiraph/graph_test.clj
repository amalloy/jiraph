(ns jiraph.graph-test
  (:use clojure.test jiraph.graph
<<<<<<< HEAD
        [jiraph.wrapper :only [with-stub-writes]])
  (:require [jiraph.masai-layer :as bal]
            [jiraph.stm-layer :as stm]
            [masai.tokyo :as tokyo]
            [cereal.reader :as raf]
            [cereal.protobuf :as paf])
  (:import [jiraph Test$Node]))

(def all [:tr :tp :stm])

(defn make-graph []
  {:tr (bal/make "/tmp/jiraph-test-tokyo-reader")
   :tp (bal/make (tokyo/make {:path "/tmp/jiraph-test-tokyo-protobuf" :create true}) (paf/make Test$Node))
   :stm (stm/make)})

(deftest add-node
  (with-graph (make-graph)
    (with-each-layer all
      (truncate! layer-name)
      (testing "add-node! throws exception and doesn't overwrite existing node"
        (let [node {:foo 2 :bar "three"}]
          (is (= node (add-node! layer-name "1" node)))
          (is (= (assoc node :id "1") (get-node layer-name "1")))
          (is (thrown-with-msg? java.io.IOException #"already exists"
                (add-node! layer-name "1" {:foo 8})))
          (is (= (assoc node :id "1") (get-node layer-name "1"))))))))

(deftest stubbed-add-node
  (with-graph (make-graph)
    (with-each-layer all
      (truncate! layer-name)
      (with-readonly
        (with-stub-writes
          (let [node {:foo 2 :bar "three"}]
            (is (nil? (add-node! layer-name "1" node)))
            (is (nil? (get-node layer-name "1")))))))))

(deftest node-info
  (with-graph (make-graph)
    (with-each-layer all
      (truncate! layer-name)
      (testing "node-ids, node-count and node-exists?"
        (is (add-node! layer-name "1" {:foo 0}))
        (is (= #{"1"} (set (node-ids layer-name))))
        (is (= 1 (node-count layer-name)))
        (is (node-exists? layer-name "1"))
        (doseq [id ["8" "9" "234"]]
          (is (not (node-exists? layer-name id))))))))

(deftest update-node
  (with-graph (make-graph)
    (with-each-layer all
      (truncate! layer-name)
      (testing "update-node! supports artitrary functions"
        (let [node1 {:foo 2 :bar "three" :baz [1 2 3]}
              node2 {:foo 2 :bar "three"}]
          (is (add-node! layer-name "1" node2))
          (is (= [node2 node1] (update-node! layer-name "1" assoc :baz [1 2 3])))
          (is (= [node1 node2] (update-node! layer-name "1" dissoc :baz)))
          (is (= (assoc node2 :id "1") (get-node layer-name "1")))
          (let [node3 {:foo 2 :bar "three" :baz [5]}]
            (is (= [node2 node3] (update-node! layer-name "1" assoc :baz [5])))
            (is (= (assoc node3 :id "1") (get-node layer-name "1")))
            (let [node4 {:foo 2 :baz [5]}]
              (is (= [node3 node4] (update-node! layer-name "1" select-keys [:foo :baz])))
              (is (= (assoc node4 :id "1") (get-node layer-name "1"))))))))))

(deftest caching
  (with-graph (make-graph)
    (with-each-layer all
      (truncate! layer-name)
      (testing "with-caching"
        (let [get-node-without-caching get-node]
          (with-caching
            (do (at-revision 100 (is (add-node! layer-name "3" {:bar "cat" :baz [5]})))
                (at-revision 101 (is (append-node! layer-name "3" {:baz [8]})))
                (is (not= get-node-without-caching get-node))
                (is (= {:id "3" :bar "cat" :baz [5 8] :rev 101} (get-node layer-name "3")))
                (at-revision 100
                  (is (= {:id "3" :bar "cat" :baz [5] :rev 100} (get-node layer-name "3")))))))))))

(deftest transactions
  (with-graph (make-graph)
    (with-each-layer all
      (truncate! layer-name)
      (testing "transactions"
        (let [node {:foo 7 :bar "seven"}]
          (with-transaction layer-name
            (is (= node (add-node! layer-name "7" node)))
            (is (= (assoc node :id "7") (get-node layer-name "7")))
            (abort-transaction))
          (is (= nil (get-node layer-name "7")))
          (is (thrown? Error
                       (with-transaction layer-name
                         (is (= node (add-node! layer-name "7" node)))
                         (is (= (assoc node :id "7") (get-node layer-name "7")))
                         (throw (Error.)))))
          (is (= nil (get-node layer-name "7")))
          (with-transaction layer-name
            (is (= node (add-node! layer-name "7" node))))
          (is (= (assoc node :id "7") (get-node layer-name "7"))))))))

(deftest properties
  (with-graph (make-graph)
    (with-each-layer all
      (truncate! layer-name)
      (testing "layer-wide properties"
        (is (= nil (get-property layer-name :foo)))
        (is (= [1 2 3] (set-property! layer-name :foo [1 2 3])))
        (is (= [1 2 3] (get-property layer-name :foo)))
        (is (= [1 2 3 5] (update-property! layer-name :foo conj 5)))
        (is (= [1 2 3 5] (get-property layer-name :foo)))))))

(deftest incoming
  (with-graph (make-graph)
    (with-each-layer all
      (truncate! layer-name)
      (testing "keeps track of incoming edges"
        (is (empty? (get-incoming layer-name "1")))
        (is (add-node! layer-name "4" {:edges {"1" {:a "one"}}}))
        (is (= #{"4"} (get-incoming layer-name "1")))
        (is (= ["1"] (keys (get-edges layer-name "4"))))
        (is (add-node! layer-name "5" {:edges {"1" {:b "two"}}}))
        (is (= #{"4" "5"} (get-incoming layer-name "1")))
        (is (append-node! layer-name "5" {:edges {"1" {:deleted true}}}))
        (is (= #{"4"} (get-incoming layer-name "1")))
        (is (assoc-node! layer-name "4" {:edges {"2" {:a "1"} "3" {:b "2"}}}))
        (is (= #{"4"} (get-incoming layer-name "2")))
        (is (= #{"4"} (get-incoming layer-name "3")))
        (is (= ["2" "3"] (keys (get-edges layer-name "4"))))))))

(deftest single-edge
  (with-graph
    (into {} (for [[k v] (make-graph)] [k (with-meta v {:single-edge true})]))
    (with-each-layer all
      (truncate! layer-name)
      (testing "add-node! and update-node! work with single-edge"
        (is (empty? (get-incoming layer-name "1")))
        (is (add-node! layer-name "4" {:edge {:id "1"}}))
        (is (= #{"4"} (get-incoming layer-name "1")))
        (is (= {"1" {:id "1"}} (get-edges layer-name "4")))
        (is (update-node! layer-name "4" (constantly {:edge {:id "2"}})))
        (is (= #{"4"} (get-incoming layer-name "2")))
        (is (= {"2" {:id "2"}} (get-edges layer-name "4")))
        (is (update-node! layer-name "4" (constantly {:edge {:id "2" :deleted true}})))
        (is (= #{} (get-incoming layer-name "2")))
        (is (= {"2" {:id "2", :deleted true}} (get-edges layer-name "4"))))
      (testing "append-node! and append-edge! work with single-edge"
        (is (empty? (get-incoming layer-name "A")))
        (is (append-node! layer-name "B" {:edge {:id "A"}}))
        (is (= #{"B"} (get-incoming layer-name "A")))
        (is (append-edge! layer-name "C" "A" {}))
        (is (= #{"B" "C"} (get-incoming layer-name "A")))))))

(deftest append-and-add
  (with-graph (make-graph)
    (with-each-layer all
      (truncate! layer-name)

      (testing "append-node! supports viewing old revisions"
        (let [node  {:bar "cat" :baz [5] :rev 100}
              attrs {:baz [8] :rev 101}]
          (at-revision 100
            (is (= node (append-node! layer-name "3" (dissoc node :rev))))
            (is (= (assoc node :id "3") (get-node layer-name "3"))))
          (at-revision 101
            (is (= attrs (append-node! layer-name "3" (dissoc attrs :rev))))
            (is (= {:id "3" :bar "cat" :baz [5 8] :rev 101} (get-node layer-name "3"))))
          (at-revision 100
            (is (= (assoc node :id "3") (get-node layer-name "3"))))))

      (testing "get-node returns nil if node didn't exist at-revision"
        (at-revision 99
          (is (= nil (get-node layer-name "3")))))

      (testing "revisions and all-revisions returns an empty list for nodes without revisions"
        (is (= () (get-revisions layer-name "1")))
        (is (= () (get-all-revisions layer-name "1"))))

      (testing ":rev property stores max committed revision"
        (at-revision 102
          (with-transaction layer-name
            (add-node! layer-name "8" {:foo 8}))
          (is (= 8 (:foo (get-node layer-name "8"))))
          (is (= 102 (get-property layer-name :rev)))))

      (testing "past revisions are ignored inside of transactions"
        (at-revision 101
          (with-transaction layer-name
            (add-node! layer-name "8" {:foo 9})))
        (is (= 8 (:foo (get-node layer-name "8")))))

      (testing "keeps track of incoming edges inside at-revision"
        (at-revision 199 (is (= nil (get-incoming layer-name "11"))))
        (at-revision 200
          (is (add-node! layer-name "10" {:edges {"11" {:a "one"}}})))

        (is (= #{"10"} (get-incoming layer-name "11")))
        (at-revision 199 (is (= nil (get-incoming layer-name "11"))))

        (at-revision 201
          (is (add-node! layer-name "12" {:edges {"11" {:a "one"}}})))

        (is (= #{"10" "12"} (get-incoming layer-name "11")))
        (at-revision 199 (is (= nil     (get-incoming layer-name "11"))))
        (at-revision 200 (is (= #{"10"} (get-incoming layer-name "11"))))

        (at-revision 202
          (is (add-node! layer-name "13" {:edges {"11" {:a "one"}}})))

        (is (= #{"10" "12" "13"} (get-incoming layer-name "11")))
        (at-revision 199 (is (= nil          (get-incoming layer-name "11"))))
        (at-revision 200 (is (= #{"10"}      (get-incoming layer-name "11"))))
        (at-revision 201 (is (= #{"10" "12"} (get-incoming layer-name "11")))))

      (testing "append-edge!"
        (at-revision 203
          (is (append-edge! layer-name "13" "11" {:a "1"})))

        (is (= "1" (get-in-edge layer-name ["13" "11" :a])))
        (at-revision 202
          (is (= "one" (get-in-edge layer-name ["13" "11" :a]))))))))

(deftest compact-node
  (with-graph (make-graph)
    (with-each-layer [:tp :tr]
      (truncate! layer-name)
      (testing "compact-node! removes revisions but leaves all-revisions"
        (let [old {:bar "cat" :baz [5 8] :rev 101}
              new {:bar "cat", :baz [5 8]}]
          (at-revision 100 (add-node! layer-name "3" {:bar "cat" :baz [5]}))
          (at-revision 101 (append-node! layer-name "3" {:baz [8]}))
          (is (= '(100 101) (get-revisions layer-name "3")))
          (is (= '(100 101) (get-all-revisions layer-name "3")))
          (is (= [old new] (compact-node! layer-name "3")))
          (is (= () (get-revisions layer-name "3")))
          (is (= '(100, 101) (get-all-revisions layer-name "3"))))))))

(deftest assoc-node
  (with-graph (make-graph)
    (with-each-layer [:tp :tr]
      (truncate! layer-name)
      (testing "assoc-node! modifies specific attributes"
        (let [old {:foo 2 :bar "three"}
              new {:foo 54 :bar "three" :baz [1 2 3]}]
          (is (add-node! layer-name "1" old))
          (is (= [old new] (assoc-node! layer-name "1" {:foo 54 :baz [1 2 3]})))
          (is (= (assoc new :id "1") (get-node layer-name "1")))))

      (testing "assoc-node! creates node if it doesn't exist"
        (let [node {:foo 9 :bar "the answer"}]
          (is (= [nil node] (assoc-node! layer-name "2" {:foo 9 :bar "the answer"})))
          (is (= (assoc node :id "2") (get-node layer-name "2")))))

      (testing "assoc-node wipes edges"
        (is (assoc-node! layer-name "4" {:edges {"1" {:a "2"}}}))
        (is (= #{"4"} (get-incoming layer-name "1")))
        (is (assoc-node! layer-name "4" {:edges {"2" {:a "1"} "3" {:b "2"}}}))
        (is (empty? (get-incoming layer-name "1")))))))

(deftest adhere-schema
  (with-graph
    (into {} (for [[k v] (make-graph)]
               [k (with-meta v {:types {:foo #{:bar} :bar #{:bar}}})]))
    (with-each-layer all
      (truncate! layer-name)
      (testing "adheres to the schema"
        (is (add-node! layer-name "bar-1" {:a "b"}))
        (is (add-node! layer-name "foo-1" {:edges {"bar-1" {:b "2"}}}))
        (is (thrown-with-msg? AssertionError #"types-valid"
              (add-node! layer-name "baz-1" {:a "b"})))
        (is (thrown-with-msg? AssertionError #"types-valid"
              (update-node! layer-name "baz-1" {:a "b"})))
        (is (thrown-with-msg? AssertionError #"types-valid"
              (append-node! layer-name "baz-1" {:a "b"}))))

      (testing "can find layers with a specific type"
        (is (= [:tr :tp :stm] (layers :foo)))))))

(deftest test-edges-valid
  (with-graph {:stm1 (stm/make)
               :stm2 (with-meta (stm/make) {:single-edge true})}
    (map truncate! (keys *graph*))
    (testing "behaves properly when :single-edge is false"
      (is (not (edges-valid? :stm1 {:edge {:id "1"}})))
      (is (edges-valid? :stm1 {:edges {"1" {:a "b"}}})))
    (testing "behaves properly when :single-edge is true"
      (is (edges-valid? :stm2 {:edge {:id "1"}}))
      (is (not (edges-valid? :stm2 {:edges {"1" {:a "b"}}}))))))

(deftest test-node-valid-node-assert
  (with-graph {:a (with-meta (bal/make (tokyo/make {:path "/tmp/jiraph-test-a" :create true})
                                       (paf/make Test$Node))
                    {:types {:foo #{:baz} :bar #{:baz}} :single-edge true})}
    (map truncate! (keys *graph*))
    (testing "invalid node and edge types"
      (is (not (node-valid? :a "baz-1" {:edge {:id "baz-1"}})))
      (is (not (node-valid? :a "foo-1" {:edge {:id "bar-1"}})))
      (is (thrown-with-msg? AssertionError #"types-valid"
            (verify-node :a "baz-1" {:foo 1}))))
    (testing "multiple edges not allowed"
      (is (not (node-valid? :a "foo-1" {:edges {"baz-8" {:a "1"}}})))
      (is (thrown-with-msg? AssertionError #"edges-valid"
            (verify-node :a "foo-1" {:edges {"baz-8" {:a "1"}}}))))
    (testing "invalid fields"
      (is (not (node-valid? :a "foo-1" {:foo "bar"})))
      (is (not (node-valid? :a "bar-1" {:bar 123})))
      (is (thrown-with-msg? AssertionError #"node-valid"
            (verify-node :a "foo-1" {:baz "aaa"}))))
    (testing "valid nodes"
      (is (node-valid? :a "foo-1" {:edge {:id "baz-1"} :foo 12 :bar "abc"}))
      (is (node-valid? :a "bar-1" {:edge {:id "baz-1"} :baz 1119}))
      (is (nil? (verify-node :a "foo-1" {:edge {:id "baz-2"} :bar "foo"}))))))

(deftest test-fields-and-schema
  (with-graph {:a (with-meta (bal/make (tokyo/make {:path "/tmp/jiraph-test-a" :create true})
                                       (paf/make Test$Node))
                    {:types #{:foo :bar}})
               :b (with-meta (bal/make (tokyo/make {:path "/tmp/jiraph-test-b" :create true})
                                       (raf/make (with-meta {:foo 1 :bap 2}
                                                   {:foo {:type :int} :bap {:type :double}})))
                    {:types #{:baz :bar}})
               :c (with-meta (bal/make (tokyo/make {:path "/tmp/jiraph-test-c" :create true})
                                       (raf/make {:one 1 :two 2 :foo 3}))
                    {:types #{:foo :bam}})
               :d (with-meta (bal/make (tokyo/make {:path "/tmp/jiraph-test-d" :create true})
                                       (raf/make {:one 1 :two 2 :foo 3}))
                    {:types #{:foo :bar :bam :baz} :hidden true})}
    (is (= {:id    {:type :string},
            :edges {:repeated true, :type :message},
            :edge  {:type :message},
            :rev   {:type :int},
            :baz   {:repeated true, :type :int},
            :bar   {:type :string},
            :bap   {:type :message},
            :foo   {:type :int}}
           (fields :a)))
    (is (= {:id      {:type :string},
            :a       {:type :string},
            :b       {:type :string},
            :deleted {:type :boolean}}
           (fields :a [:edges])))
    (is (= {:id    {:a {:type :string}}
            :edges {:a {:repeated true, :type :message}},
            :edge  {:a {:type :message}},
            :rev   {:a {:type :int}},
            :one   {:c nil},
            :two   {:c nil},
            :foo   {:c nil, :a {:type :int}},
            :bar   {:a {:type :string}},
            :bap   {:a {:type :message}},
            :baz   {:a {:repeated true, :type :int}}}
           (schema :foo)))
    (is (= {:id    {:a {:type :string}},
            :edges {:a {:repeated true, :type :message}},
            :edge  {:a {:type :message}},
            :rev   {:a {:type :int}},
            :bap   {:a {:type :message}, :b {:type :double}},
            :foo   {:b {:type :int}, :a {:type :int}},
            :bar   {:a {:type :string}},
            :baz   {:a {:repeated true, :type :int}}}
           (schema :bar)))
    (is (= {:val {:a {:type :string}},
            :key {:a {:type :int}}}
           (schema :foo :bap)))))
=======
        [retro.core :as retro :only [dotxn at-revision]])
  (:require [jiraph.stm-layer :as stm]
            [jiraph.layer :as layer]
            [jiraph.masai-layer :as masai]))

(defn test-layer [master]
  (testing (str (class master))
    (truncate! master)
    (let [rev (vec (for [r (range 5)]
                     (at-revision master r)))
          mike-node {:age 21 :edges {"carla" {:rel :mom}}}
          carla-node {:age 48}]
      (dotxn (rev 1)
        (-> (rev 1)
            (assoc-node "mike" mike-node)
            (assoc-node "carla" carla-node)))
      (testing "Old revisions are untouched"
        (is (= nil (get-node (rev 0) "mike"))))
      (testing "Node data is written"
        (is (= mike-node (get-node (rev 1) "mike"))))

      (testing "Nil revision reads latest data"
        (is (= mike-node (get-node master "mike"))))
      (testing "Future revisions can be read"
        (is (= mike-node (get-node (rev 4) "mike"))))
      (testing "Basic incoming"
        (is (= #{"mike"}
               (get-incoming (rev 1) "carla")))
        (is (empty? (get-incoming (rev 1) "mike"))))

      (dotxn (rev 2)
        (let [actions (-> (rev 2)
                          (assoc-node "charles" {:edges {"carla" {:rel :mom}}})
                          (update-node "charles" assoc :age 18)
                          (update-in-node ["mike" :age] inc))]
          (testing "Writes can't be seen while queueing"
            (is (nil? (get-node actions "charles")))
            (is (nil? (get-node (rev 2) "charles")))
            (is (nil? (get-node master "charles"))))
          actions))
      (testing "Previous revisions still exist on unmodified nodes"
          (is (= carla-node (get-node (rev 1) "carla")))
          (is (= carla-node (get-node (rev 2) "carla"))))
      (testing "Previous revisions exist on modified nodes"
        (is (= mike-node (get-node (rev 1) "mike")))
        (is (= (update-in mike-node [:age] inc)
               (get-node (rev 2) "mike")
               (get-node master "mike"))))

      (testing "Updates see previous writes"
        (is (= {:age 18 :edges {"carla" {:rel :mom}}}
               (get-node (rev 2) "charles"))))
      (testing "Incoming is revisioned"
        (is (= #{"mike"} (get-incoming (rev 1) "carla")))
        (is (= #{"mike" "charles"} (get-incoming (rev 2) "carla"))))

      (testing "Changelog support"
        (testing "get-revisions"
          (is (= #{1 2} (set (get-revisions (rev 2) "mike"))))
          (testing "Don't know about future revisions"
            (is (= #{1} (set (get-revisions (rev 1) "mike")))))
          (is (= #{1} (set (get-revisions master "carla")))))
        (comment We decided not to support/implement this yet, and it's not a crucial feature.
                 Leaving tests in so that it's clear how layers *should* behave.
                 (testing "get-changed-ids"
                   (is (= #{"mike" "carla"}
                          (set (layer/get-changed-ids master 1))))
                   (is (= #{"mike" "charles"}
                          (set (layer/get-changed-ids (rev 2) 2))))))
        (testing "max-revision"
          (is (= 2 (retro/max-revision master)))
          (is (= 2 (retro/max-revision (rev 1))))))

      (testing "Can't rewrite history"
        (dotxn (rev 1)
          (-> (rev 1)
              (assoc-node "donald" {:age 72})))
        (doseq [r rev]
          (is (nil? (get-node r "donald")))))

      (testing "Transaction safety"
        (testing "Can't mutate active layer while building a transaction"
          (is (thrown? Exception
                       (dotxn (rev 3)
                         (doto (rev 3)
                           (assoc-node! "stevie" {:age 2}))))))
        (testing "Can't mutate other layer while committing a transaction"
          (is (thrown? Exception
                       (dotxn (rev 3)
                         (-> (rev 3)
                             (retro/enqueue (fn [_]
                                              (assoc-node! (rev 4) "stevie" {:age 2})))))))))

      (testing "Reporting of revision views"
        (is (= 2 (retro/current-revision (rev 2))))
        (is (nil? (retro/current-revision master)))))))


(deftest layer-impls
  (doseq [layer [;(stm/make)
                 (masai/make "test/masai1.db")]] ;; add more layers as they're implemented
    (layer/open layer)
    (try
      (test-layer layer)
      (finally (layer/close layer)))))
>>>>>>> 6342b9cf
<|MERGE_RESOLUTION|>--- conflicted
+++ resolved
@@ -1,372 +1,5 @@
 (ns jiraph.graph-test
   (:use clojure.test jiraph.graph
-<<<<<<< HEAD
-        [jiraph.wrapper :only [with-stub-writes]])
-  (:require [jiraph.masai-layer :as bal]
-            [jiraph.stm-layer :as stm]
-            [masai.tokyo :as tokyo]
-            [cereal.reader :as raf]
-            [cereal.protobuf :as paf])
-  (:import [jiraph Test$Node]))
-
-(def all [:tr :tp :stm])
-
-(defn make-graph []
-  {:tr (bal/make "/tmp/jiraph-test-tokyo-reader")
-   :tp (bal/make (tokyo/make {:path "/tmp/jiraph-test-tokyo-protobuf" :create true}) (paf/make Test$Node))
-   :stm (stm/make)})
-
-(deftest add-node
-  (with-graph (make-graph)
-    (with-each-layer all
-      (truncate! layer-name)
-      (testing "add-node! throws exception and doesn't overwrite existing node"
-        (let [node {:foo 2 :bar "three"}]
-          (is (= node (add-node! layer-name "1" node)))
-          (is (= (assoc node :id "1") (get-node layer-name "1")))
-          (is (thrown-with-msg? java.io.IOException #"already exists"
-                (add-node! layer-name "1" {:foo 8})))
-          (is (= (assoc node :id "1") (get-node layer-name "1"))))))))
-
-(deftest stubbed-add-node
-  (with-graph (make-graph)
-    (with-each-layer all
-      (truncate! layer-name)
-      (with-readonly
-        (with-stub-writes
-          (let [node {:foo 2 :bar "three"}]
-            (is (nil? (add-node! layer-name "1" node)))
-            (is (nil? (get-node layer-name "1")))))))))
-
-(deftest node-info
-  (with-graph (make-graph)
-    (with-each-layer all
-      (truncate! layer-name)
-      (testing "node-ids, node-count and node-exists?"
-        (is (add-node! layer-name "1" {:foo 0}))
-        (is (= #{"1"} (set (node-ids layer-name))))
-        (is (= 1 (node-count layer-name)))
-        (is (node-exists? layer-name "1"))
-        (doseq [id ["8" "9" "234"]]
-          (is (not (node-exists? layer-name id))))))))
-
-(deftest update-node
-  (with-graph (make-graph)
-    (with-each-layer all
-      (truncate! layer-name)
-      (testing "update-node! supports artitrary functions"
-        (let [node1 {:foo 2 :bar "three" :baz [1 2 3]}
-              node2 {:foo 2 :bar "three"}]
-          (is (add-node! layer-name "1" node2))
-          (is (= [node2 node1] (update-node! layer-name "1" assoc :baz [1 2 3])))
-          (is (= [node1 node2] (update-node! layer-name "1" dissoc :baz)))
-          (is (= (assoc node2 :id "1") (get-node layer-name "1")))
-          (let [node3 {:foo 2 :bar "three" :baz [5]}]
-            (is (= [node2 node3] (update-node! layer-name "1" assoc :baz [5])))
-            (is (= (assoc node3 :id "1") (get-node layer-name "1")))
-            (let [node4 {:foo 2 :baz [5]}]
-              (is (= [node3 node4] (update-node! layer-name "1" select-keys [:foo :baz])))
-              (is (= (assoc node4 :id "1") (get-node layer-name "1"))))))))))
-
-(deftest caching
-  (with-graph (make-graph)
-    (with-each-layer all
-      (truncate! layer-name)
-      (testing "with-caching"
-        (let [get-node-without-caching get-node]
-          (with-caching
-            (do (at-revision 100 (is (add-node! layer-name "3" {:bar "cat" :baz [5]})))
-                (at-revision 101 (is (append-node! layer-name "3" {:baz [8]})))
-                (is (not= get-node-without-caching get-node))
-                (is (= {:id "3" :bar "cat" :baz [5 8] :rev 101} (get-node layer-name "3")))
-                (at-revision 100
-                  (is (= {:id "3" :bar "cat" :baz [5] :rev 100} (get-node layer-name "3")))))))))))
-
-(deftest transactions
-  (with-graph (make-graph)
-    (with-each-layer all
-      (truncate! layer-name)
-      (testing "transactions"
-        (let [node {:foo 7 :bar "seven"}]
-          (with-transaction layer-name
-            (is (= node (add-node! layer-name "7" node)))
-            (is (= (assoc node :id "7") (get-node layer-name "7")))
-            (abort-transaction))
-          (is (= nil (get-node layer-name "7")))
-          (is (thrown? Error
-                       (with-transaction layer-name
-                         (is (= node (add-node! layer-name "7" node)))
-                         (is (= (assoc node :id "7") (get-node layer-name "7")))
-                         (throw (Error.)))))
-          (is (= nil (get-node layer-name "7")))
-          (with-transaction layer-name
-            (is (= node (add-node! layer-name "7" node))))
-          (is (= (assoc node :id "7") (get-node layer-name "7"))))))))
-
-(deftest properties
-  (with-graph (make-graph)
-    (with-each-layer all
-      (truncate! layer-name)
-      (testing "layer-wide properties"
-        (is (= nil (get-property layer-name :foo)))
-        (is (= [1 2 3] (set-property! layer-name :foo [1 2 3])))
-        (is (= [1 2 3] (get-property layer-name :foo)))
-        (is (= [1 2 3 5] (update-property! layer-name :foo conj 5)))
-        (is (= [1 2 3 5] (get-property layer-name :foo)))))))
-
-(deftest incoming
-  (with-graph (make-graph)
-    (with-each-layer all
-      (truncate! layer-name)
-      (testing "keeps track of incoming edges"
-        (is (empty? (get-incoming layer-name "1")))
-        (is (add-node! layer-name "4" {:edges {"1" {:a "one"}}}))
-        (is (= #{"4"} (get-incoming layer-name "1")))
-        (is (= ["1"] (keys (get-edges layer-name "4"))))
-        (is (add-node! layer-name "5" {:edges {"1" {:b "two"}}}))
-        (is (= #{"4" "5"} (get-incoming layer-name "1")))
-        (is (append-node! layer-name "5" {:edges {"1" {:deleted true}}}))
-        (is (= #{"4"} (get-incoming layer-name "1")))
-        (is (assoc-node! layer-name "4" {:edges {"2" {:a "1"} "3" {:b "2"}}}))
-        (is (= #{"4"} (get-incoming layer-name "2")))
-        (is (= #{"4"} (get-incoming layer-name "3")))
-        (is (= ["2" "3"] (keys (get-edges layer-name "4"))))))))
-
-(deftest single-edge
-  (with-graph
-    (into {} (for [[k v] (make-graph)] [k (with-meta v {:single-edge true})]))
-    (with-each-layer all
-      (truncate! layer-name)
-      (testing "add-node! and update-node! work with single-edge"
-        (is (empty? (get-incoming layer-name "1")))
-        (is (add-node! layer-name "4" {:edge {:id "1"}}))
-        (is (= #{"4"} (get-incoming layer-name "1")))
-        (is (= {"1" {:id "1"}} (get-edges layer-name "4")))
-        (is (update-node! layer-name "4" (constantly {:edge {:id "2"}})))
-        (is (= #{"4"} (get-incoming layer-name "2")))
-        (is (= {"2" {:id "2"}} (get-edges layer-name "4")))
-        (is (update-node! layer-name "4" (constantly {:edge {:id "2" :deleted true}})))
-        (is (= #{} (get-incoming layer-name "2")))
-        (is (= {"2" {:id "2", :deleted true}} (get-edges layer-name "4"))))
-      (testing "append-node! and append-edge! work with single-edge"
-        (is (empty? (get-incoming layer-name "A")))
-        (is (append-node! layer-name "B" {:edge {:id "A"}}))
-        (is (= #{"B"} (get-incoming layer-name "A")))
-        (is (append-edge! layer-name "C" "A" {}))
-        (is (= #{"B" "C"} (get-incoming layer-name "A")))))))
-
-(deftest append-and-add
-  (with-graph (make-graph)
-    (with-each-layer all
-      (truncate! layer-name)
-
-      (testing "append-node! supports viewing old revisions"
-        (let [node  {:bar "cat" :baz [5] :rev 100}
-              attrs {:baz [8] :rev 101}]
-          (at-revision 100
-            (is (= node (append-node! layer-name "3" (dissoc node :rev))))
-            (is (= (assoc node :id "3") (get-node layer-name "3"))))
-          (at-revision 101
-            (is (= attrs (append-node! layer-name "3" (dissoc attrs :rev))))
-            (is (= {:id "3" :bar "cat" :baz [5 8] :rev 101} (get-node layer-name "3"))))
-          (at-revision 100
-            (is (= (assoc node :id "3") (get-node layer-name "3"))))))
-
-      (testing "get-node returns nil if node didn't exist at-revision"
-        (at-revision 99
-          (is (= nil (get-node layer-name "3")))))
-
-      (testing "revisions and all-revisions returns an empty list for nodes without revisions"
-        (is (= () (get-revisions layer-name "1")))
-        (is (= () (get-all-revisions layer-name "1"))))
-
-      (testing ":rev property stores max committed revision"
-        (at-revision 102
-          (with-transaction layer-name
-            (add-node! layer-name "8" {:foo 8}))
-          (is (= 8 (:foo (get-node layer-name "8"))))
-          (is (= 102 (get-property layer-name :rev)))))
-
-      (testing "past revisions are ignored inside of transactions"
-        (at-revision 101
-          (with-transaction layer-name
-            (add-node! layer-name "8" {:foo 9})))
-        (is (= 8 (:foo (get-node layer-name "8")))))
-
-      (testing "keeps track of incoming edges inside at-revision"
-        (at-revision 199 (is (= nil (get-incoming layer-name "11"))))
-        (at-revision 200
-          (is (add-node! layer-name "10" {:edges {"11" {:a "one"}}})))
-
-        (is (= #{"10"} (get-incoming layer-name "11")))
-        (at-revision 199 (is (= nil (get-incoming layer-name "11"))))
-
-        (at-revision 201
-          (is (add-node! layer-name "12" {:edges {"11" {:a "one"}}})))
-
-        (is (= #{"10" "12"} (get-incoming layer-name "11")))
-        (at-revision 199 (is (= nil     (get-incoming layer-name "11"))))
-        (at-revision 200 (is (= #{"10"} (get-incoming layer-name "11"))))
-
-        (at-revision 202
-          (is (add-node! layer-name "13" {:edges {"11" {:a "one"}}})))
-
-        (is (= #{"10" "12" "13"} (get-incoming layer-name "11")))
-        (at-revision 199 (is (= nil          (get-incoming layer-name "11"))))
-        (at-revision 200 (is (= #{"10"}      (get-incoming layer-name "11"))))
-        (at-revision 201 (is (= #{"10" "12"} (get-incoming layer-name "11")))))
-
-      (testing "append-edge!"
-        (at-revision 203
-          (is (append-edge! layer-name "13" "11" {:a "1"})))
-
-        (is (= "1" (get-in-edge layer-name ["13" "11" :a])))
-        (at-revision 202
-          (is (= "one" (get-in-edge layer-name ["13" "11" :a]))))))))
-
-(deftest compact-node
-  (with-graph (make-graph)
-    (with-each-layer [:tp :tr]
-      (truncate! layer-name)
-      (testing "compact-node! removes revisions but leaves all-revisions"
-        (let [old {:bar "cat" :baz [5 8] :rev 101}
-              new {:bar "cat", :baz [5 8]}]
-          (at-revision 100 (add-node! layer-name "3" {:bar "cat" :baz [5]}))
-          (at-revision 101 (append-node! layer-name "3" {:baz [8]}))
-          (is (= '(100 101) (get-revisions layer-name "3")))
-          (is (= '(100 101) (get-all-revisions layer-name "3")))
-          (is (= [old new] (compact-node! layer-name "3")))
-          (is (= () (get-revisions layer-name "3")))
-          (is (= '(100, 101) (get-all-revisions layer-name "3"))))))))
-
-(deftest assoc-node
-  (with-graph (make-graph)
-    (with-each-layer [:tp :tr]
-      (truncate! layer-name)
-      (testing "assoc-node! modifies specific attributes"
-        (let [old {:foo 2 :bar "three"}
-              new {:foo 54 :bar "three" :baz [1 2 3]}]
-          (is (add-node! layer-name "1" old))
-          (is (= [old new] (assoc-node! layer-name "1" {:foo 54 :baz [1 2 3]})))
-          (is (= (assoc new :id "1") (get-node layer-name "1")))))
-
-      (testing "assoc-node! creates node if it doesn't exist"
-        (let [node {:foo 9 :bar "the answer"}]
-          (is (= [nil node] (assoc-node! layer-name "2" {:foo 9 :bar "the answer"})))
-          (is (= (assoc node :id "2") (get-node layer-name "2")))))
-
-      (testing "assoc-node wipes edges"
-        (is (assoc-node! layer-name "4" {:edges {"1" {:a "2"}}}))
-        (is (= #{"4"} (get-incoming layer-name "1")))
-        (is (assoc-node! layer-name "4" {:edges {"2" {:a "1"} "3" {:b "2"}}}))
-        (is (empty? (get-incoming layer-name "1")))))))
-
-(deftest adhere-schema
-  (with-graph
-    (into {} (for [[k v] (make-graph)]
-               [k (with-meta v {:types {:foo #{:bar} :bar #{:bar}}})]))
-    (with-each-layer all
-      (truncate! layer-name)
-      (testing "adheres to the schema"
-        (is (add-node! layer-name "bar-1" {:a "b"}))
-        (is (add-node! layer-name "foo-1" {:edges {"bar-1" {:b "2"}}}))
-        (is (thrown-with-msg? AssertionError #"types-valid"
-              (add-node! layer-name "baz-1" {:a "b"})))
-        (is (thrown-with-msg? AssertionError #"types-valid"
-              (update-node! layer-name "baz-1" {:a "b"})))
-        (is (thrown-with-msg? AssertionError #"types-valid"
-              (append-node! layer-name "baz-1" {:a "b"}))))
-
-      (testing "can find layers with a specific type"
-        (is (= [:tr :tp :stm] (layers :foo)))))))
-
-(deftest test-edges-valid
-  (with-graph {:stm1 (stm/make)
-               :stm2 (with-meta (stm/make) {:single-edge true})}
-    (map truncate! (keys *graph*))
-    (testing "behaves properly when :single-edge is false"
-      (is (not (edges-valid? :stm1 {:edge {:id "1"}})))
-      (is (edges-valid? :stm1 {:edges {"1" {:a "b"}}})))
-    (testing "behaves properly when :single-edge is true"
-      (is (edges-valid? :stm2 {:edge {:id "1"}}))
-      (is (not (edges-valid? :stm2 {:edges {"1" {:a "b"}}}))))))
-
-(deftest test-node-valid-node-assert
-  (with-graph {:a (with-meta (bal/make (tokyo/make {:path "/tmp/jiraph-test-a" :create true})
-                                       (paf/make Test$Node))
-                    {:types {:foo #{:baz} :bar #{:baz}} :single-edge true})}
-    (map truncate! (keys *graph*))
-    (testing "invalid node and edge types"
-      (is (not (node-valid? :a "baz-1" {:edge {:id "baz-1"}})))
-      (is (not (node-valid? :a "foo-1" {:edge {:id "bar-1"}})))
-      (is (thrown-with-msg? AssertionError #"types-valid"
-            (verify-node :a "baz-1" {:foo 1}))))
-    (testing "multiple edges not allowed"
-      (is (not (node-valid? :a "foo-1" {:edges {"baz-8" {:a "1"}}})))
-      (is (thrown-with-msg? AssertionError #"edges-valid"
-            (verify-node :a "foo-1" {:edges {"baz-8" {:a "1"}}}))))
-    (testing "invalid fields"
-      (is (not (node-valid? :a "foo-1" {:foo "bar"})))
-      (is (not (node-valid? :a "bar-1" {:bar 123})))
-      (is (thrown-with-msg? AssertionError #"node-valid"
-            (verify-node :a "foo-1" {:baz "aaa"}))))
-    (testing "valid nodes"
-      (is (node-valid? :a "foo-1" {:edge {:id "baz-1"} :foo 12 :bar "abc"}))
-      (is (node-valid? :a "bar-1" {:edge {:id "baz-1"} :baz 1119}))
-      (is (nil? (verify-node :a "foo-1" {:edge {:id "baz-2"} :bar "foo"}))))))
-
-(deftest test-fields-and-schema
-  (with-graph {:a (with-meta (bal/make (tokyo/make {:path "/tmp/jiraph-test-a" :create true})
-                                       (paf/make Test$Node))
-                    {:types #{:foo :bar}})
-               :b (with-meta (bal/make (tokyo/make {:path "/tmp/jiraph-test-b" :create true})
-                                       (raf/make (with-meta {:foo 1 :bap 2}
-                                                   {:foo {:type :int} :bap {:type :double}})))
-                    {:types #{:baz :bar}})
-               :c (with-meta (bal/make (tokyo/make {:path "/tmp/jiraph-test-c" :create true})
-                                       (raf/make {:one 1 :two 2 :foo 3}))
-                    {:types #{:foo :bam}})
-               :d (with-meta (bal/make (tokyo/make {:path "/tmp/jiraph-test-d" :create true})
-                                       (raf/make {:one 1 :two 2 :foo 3}))
-                    {:types #{:foo :bar :bam :baz} :hidden true})}
-    (is (= {:id    {:type :string},
-            :edges {:repeated true, :type :message},
-            :edge  {:type :message},
-            :rev   {:type :int},
-            :baz   {:repeated true, :type :int},
-            :bar   {:type :string},
-            :bap   {:type :message},
-            :foo   {:type :int}}
-           (fields :a)))
-    (is (= {:id      {:type :string},
-            :a       {:type :string},
-            :b       {:type :string},
-            :deleted {:type :boolean}}
-           (fields :a [:edges])))
-    (is (= {:id    {:a {:type :string}}
-            :edges {:a {:repeated true, :type :message}},
-            :edge  {:a {:type :message}},
-            :rev   {:a {:type :int}},
-            :one   {:c nil},
-            :two   {:c nil},
-            :foo   {:c nil, :a {:type :int}},
-            :bar   {:a {:type :string}},
-            :bap   {:a {:type :message}},
-            :baz   {:a {:repeated true, :type :int}}}
-           (schema :foo)))
-    (is (= {:id    {:a {:type :string}},
-            :edges {:a {:repeated true, :type :message}},
-            :edge  {:a {:type :message}},
-            :rev   {:a {:type :int}},
-            :bap   {:a {:type :message}, :b {:type :double}},
-            :foo   {:b {:type :int}, :a {:type :int}},
-            :bar   {:a {:type :string}},
-            :baz   {:a {:repeated true, :type :int}}}
-           (schema :bar)))
-    (is (= {:val {:a {:type :string}},
-            :key {:a {:type :int}}}
-           (schema :foo :bap)))))
-=======
         [retro.core :as retro :only [dotxn at-revision]])
   (:require [jiraph.stm-layer :as stm]
             [jiraph.layer :as layer]
@@ -471,5 +104,4 @@
     (layer/open layer)
     (try
       (test-layer layer)
-      (finally (layer/close layer)))))
->>>>>>> 6342b9cf
+      (finally (layer/close layer)))))