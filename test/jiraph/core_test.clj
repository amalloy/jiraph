--- conflicted
+++ resolved
@@ -275,20 +275,11 @@
         (is (= expected (at-revision 101 (get-node :sorted "x"))))
         (is (nil? (at-revision 101 (get-node :masai "x"))))
 
-<<<<<<< HEAD
         (write false)
         (is (= 101 (current-revision)))
         (are [layer] (= expected (get-node layer "x"))
              :masai :sorted)
         (are [layer] (= expected (at-revision 101 (get-node layer "x")))
-=======
-      (write false)
-      (is (= 100 (current-revision)))
-      ;; TODO this is known to be breaking; retro needs a redesign before this can work
-      (comment
-        (are [layer] (= {:edges {"y" {:times [1]}}}
-                        (get-node layer "x"))
->>>>>>> 6b61eb86
              :masai :sorted)))))
 
 (deftest null-layer-revisions
