--- conflicted
+++ resolved
@@ -82,18 +82,10 @@
         (is (= before
                (graph/get-node (rev 1) "1")))
 
-<<<<<<< HEAD
         ;; here the function can't be optimized, so we should read, adjoin, write
         (is (thrown? Exception
                      (dotxn (rev 2)
                        (-> (rev 2) (graph/update-node "1" (comp identity adjoin) change)))))
-=======
-    ;; TODO worried the protobuf codec might never be using the "full" codec
-    (dotxn (rev 2)
-      (-> (rev 2) (graph/update-node "1" (comp identity adjoin) change)))
-    (is (= after
-           (graph/get-node (rev 2) "1")))
->>>>>>> 210c8321
 
         (dotxn (rev 2) ;; now make the change for real, without the breaking adjoin
           (-> (rev 2) (graph/update-node "1" adjoin change)))
